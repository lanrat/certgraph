package main

import (
	"crypto/sha256"
	"crypto/tls"
	"crypto/x509"
	"encoding/json"
	"encoding/pem"
	"flag"
	"fmt"
	"net"
	"net/smtp"
	"os"
	"path"
	"sort"
	"strconv"
	"strings"
	"sync"
	"syscall"
	"time"
)

/* TODO
follow http redirects
cert chain
*/

// vars
var conf = &tls.Config{InsecureSkipVerify: true}
var markedDomains = make(map[string]bool)
//var domainGraph = make(map[string]*DomainNode)
var graph = NewCertGraph()
var depth uint
var save bool
var git_date = "none"
var git_hash = "DEADBEEF"

// flags
var port string
var timeout time.Duration
var verbose bool
var maxDepth uint
var parallel uint
var starttls bool
var savePath string
var details bool
var printJSON bool
<<<<<<< HEAD
var ct bool
=======
var ver bool
>>>>>>> 0c8d4fa8

// domain node conection status
type domainStatus int

const (
	UNKNOWN = iota
	GOOD    = iota
	TIMEOUT = iota
	NO_HOST = iota
	REFUSED = iota
	ERROR   = iota
)

type fingerprint [sha256.Size]byte

// print fingerprint as hex
func (fp fingerprint) HexString() string {
	return fmt.Sprintf("%X", fp)
}

// return domain status for printing
func (status domainStatus) String() string {
	switch status {
	case UNKNOWN:
		return "Unknown"
	case GOOD:
		return "Good"
	case TIMEOUT:
		return "Timeout"
	case NO_HOST:
		return "No Host"
	case REFUSED:
		return "Refused"
	case ERROR:
		return "Error"
	}
	return "?"
}

// structure to store a domain and its edges
type DomainNode struct {
	Domain      string
	Depth       uint
	VisitedCert fingerprint
	Status      domainStatus
	Root        bool
}

// constructor for DomainNode, converts domain to directDomain
func NewDomainNode(domain string, depth uint) *DomainNode {
	node := new(DomainNode)
	node.Domain = directDomain(domain)
	node.Depth = depth
	return node
}

// get the string representation of a node
func (d *DomainNode) String() string {
	if details {
		// TODO need to update this and documentation after refractor
		cert := ""
		if d.Status == GOOD {
			cert = d.VisitedCert.HexString()
		}
		return fmt.Sprintf("%s\t%d\t%s\t%s", d.Domain, d.Depth, d.Status, cert)
	}
	return fmt.Sprintf("%s", d.Domain)
}

func (d *DomainNode) ToMap() map[string]string {
	m := make(map[string]string)
	m["type"] = "domain"
	m["id"] = d.Domain
	m["status"] = d.Status.String()
	m["root"] = strconv.FormatBool(d.Root)
	return m
}

type CertNode struct {
	Fingerprint fingerprint
	Domains 	[]string
	CT 			bool
	HTTP		bool
}

func (c *CertNode) String() string {
	// TODO need to update this and documentation after refractor
	ct := ""
	if c.CT {
		ct = "CT"
	}
	http := ""
	if c.HTTP {
		http = "HTTP"
	}
	return fmt.Sprintf("%s\t%s %s\t%v", c.Fingerprint.HexString(), http, ct, c.Domains)
}

func (c *CertNode) ToMap() map[string]string {
	m := make(map[string]string)
	m["type"] = "certificate"
	m["id"] = c.Fingerprint.HexString()
	s := ""
	if c.HTTP {
		s = "HTTP "
	}
	if c.CT {
		s = s + "CT"
	}
	m["status"] = strings.TrimSuffix(s, " ")
	return m
}

func NewCertNode(cert *x509.Certificate) *CertNode {
	certnode := new(CertNode)

	// generate Fingerprint
	certnode.Fingerprint = sha256.Sum256(cert.Raw)

    // domains
	// used to ensure uniq entries in domains array
	domainMap := make(map[string]bool)
	// add the CommonName just to be safe
	cn := strings.ToLower(cert.Subject.CommonName)
	if len(cn) > 0 {
		domainMap[cn] = true
	}
	for _, domain := range cert.DNSNames {
		if len(domain) > 0 {
			domain = strings.ToLower(domain)
			domainMap[domain] = true
		}
	}
	for domain := range domainMap {
		certnode.Domains = append(certnode.Domains, domain)
	}
	sort.Strings(certnode.Domains)

	return certnode
}

// main graph storage engine
type CertGraph struct {
	//TODO switch to syncmap?
	domains  	map[string]*DomainNode
	certs 	 	map[fingerprint]*CertNode

}

func NewCertGraph() *CertGraph {
	graph := new(CertGraph)
	graph.domains = make(map[string]*DomainNode)
	graph.certs = make(map[fingerprint]*CertNode)
	return graph
}

// TODO check for existing?
func (graph CertGraph) AddCert(certnode *CertNode) {
	graph.certs[certnode.Fingerprint] = certnode
}

// TODO check for existing?
func (graph CertGraph) AddDomain(domainnode *DomainNode) {
	graph.domains[domainnode.Domain] = domainnode
}

func (graph CertGraph) GetCert(fp fingerprint) (*CertNode, bool) {
	node, ok := graph.certs[fp]
	return node, ok
}

func (graph CertGraph) GetDomain(domain string) (*DomainNode, bool) {
	node, ok := graph.domains[domain]
	return node, ok
}

func (graph CertGraph) GetDomainNeighbors(domain string) ([]string) {
	neighbors := make([]string, 0, 3)
	//domain = directDomain(domain)
	v("GetDomainNeighbors host", domain)
	node, ok1 := graph.domains[domain]
	if ok1 {
		v("GetDomainNeighbors domainnode", node)
		certnode, ok2 := graph.certs[node.VisitedCert]
		if ok2 {
			v("GetDomainNeighbors cert", certnode)
			neighbors = certnode.Domains
		} 
	}
	return neighbors
}

func (graph CertGraph) GenerateMap() map[string][]map[string]string {
	m := make(map[string][]map[string]string)
	m["nodes"] = make([]map[string]string, 0, 2*len(markedDomains))
	m["links"] = make([]map[string]string, 0, 2*len(markedDomains))


	// add all domain nodes
	for _, domainNode := range graph.domains {
		m["nodes"] = append(m["nodes"], domainNode.ToMap())
		if domainNode.Status == GOOD {
			m["links"] = append(m["links"], map[string]string{"source": domainNode.Domain, "target": domainNode.VisitedCert.HexString(), "type": "uses"})
		}
	}

	// add all cert nodes
	for _, certNode := range graph.certs {
		m["nodes"] = append(m["nodes"], certNode.ToMap())
		for _, domain := range certNode.Domains {
			m["links"] = append(m["links"], map[string]string{"source": certNode.Fingerprint.HexString(), "target": directDomain(domain), "type": "sans"})
		}
	}

	return m
}


func main() {
	flag.BoolVar(&ver, "version", false, "print version and exit")
	portPtr := flag.Uint("port", 443, "tcp port to connect to")
	timeoutPtr := flag.Uint("timeout", 5, "tcp timeout in seconds")
	flag.BoolVar(&verbose, "verbose", false, "verbose logging")
	flag.BoolVar(&ct, "ct", false, "use certificate transparancy instead of connecting to hosts")
	flag.UintVar(&maxDepth, "depth", 20, "maximum BFS depth to go, default: 20")
	flag.UintVar(&parallel, "parallel", 10, "number of certificates to retrieve in parallel, default: 10")
	flag.BoolVar(&starttls, "starttls", false, "connect without TLS and then upgrade with STARTTLS for SMTP, useful with -port 25")
	flag.BoolVar(&details, "details", false, "print details about the domains crawled")
	flag.BoolVar(&printJSON, "json", false, "print the graph as json, can be used for graph in web UI")
	flag.StringVar(&savePath, "save", "", "save certs to folder in PEM formate")
	flag.Usage = func() {
		fmt.Fprintf(os.Stderr, "Usage of %s: [OPTION]... HOST...\n", os.Args[0])
		flag.PrintDefaults()
	}
	flag.Parse()

<<<<<<< HEAD
=======
	if ver {
		fmt.Printf("Git commit: [%s] %s\n", git_date, git_hash)
		return
	}

	if printJSON {
		// these arguments conflict
		sortCerts = true
	}
>>>>>>> 0c8d4fa8
	if flag.NArg() < 1 {
		flag.Usage()
		return
	}
	if parallel < 1 {
		fmt.Fprintln(os.Stderr, "Must enter a positive number of parallel threads")
		flag.Usage()
		return
	}
	port = strconv.FormatUint(uint64(*portPtr), 10)
	timeout = time.Duration(*timeoutPtr) * time.Second
	startDomains := flag.Args()
	for i := range startDomains {
		startDomains[i] = strings.ToLower(startDomains[i])
	}
	if len(savePath) > 0 {
		save = true
		err := os.MkdirAll(savePath, 0777)
		if err != nil {
			fmt.Println(err);
			return
		}
	}

	BFS(startDomains)

	if printJSON {
		printJSONGraph()
	}

	v("Found", len(markedDomains), "domains")
	v("Graph Depth:", depth)
}

// verbose log
func v(a ...interface{}) {
	if verbose {
		fmt.Fprintln( os.Stderr, a...)
	}
}

// Check for errors, print if network related
func checkNetErr(err error) domainStatus {
	if err == nil {
		return GOOD
	} else if netError, ok := err.(net.Error); ok && netError.Timeout() {
		return TIMEOUT
	} else {
		switch t := err.(type) {
		case *net.OpError:
			if t.Op == "dial" {
				return NO_HOST
			} else if t.Op == "read" {
				return REFUSED
			}
		case syscall.Errno:
			if t == syscall.ECONNREFUSED {
				return REFUSED
			}
		}
	}
	return ERROR
}

// given a domain returns the non-wildcard version of that domain
func directDomain(domain string) string {
	if len(domain) < 3 {
		return domain
	}
	if domain[0:2] == "*." {
		domain = domain[2:]
	}
	return domain
}

// prnts the graph as a json object
func printJSONGraph() {
	jsonGraph := graph.GenerateMap()

	j, err := json.MarshalIndent(jsonGraph, "", "\t")
	if err != nil {
		fmt.Println(err)
		return
	}
	fmt.Println(string(j))
}

// perform Breadth first search to build the graph
func BFS(roots []string) {
	var wg sync.WaitGroup
	domainChan := make(chan *DomainNode, 5) // input queue
	domainGraphChan := make(chan *DomainNode, 5) // output queue

	// thread limit code
	threadPass := make(chan bool, parallel)
	for i := uint(0); i < parallel; i++ {
		threadPass <- true
	}

	// put root nodes/domains into queue
	for _, root := range roots {
		wg.Add(1)
		n := NewDomainNode(root, 0)
		n.Root = true
		domainChan <- n
	}
	// thread to start all other threads from DomainChan
	go func() {
		for {
			domainNode := <-domainChan

			// depth check
			if domainNode.Depth > maxDepth {
				v("Max depth reached, skipping:", domainNode.Domain)
				wg.Done()
				continue
			}
			if domainNode.Depth > depth {
				depth = domainNode.Depth
			}

			if !markedDomains[domainNode.Domain] {
				markedDomains[domainNode.Domain] = true
				graph.AddDomain(domainNode)
				go func(domainNode *DomainNode) {
					defer wg.Done()
					// wait for pass
					<-threadPass
					defer func() { threadPass <- true }()

					// do things
					v("Visiting", domainNode.Depth, domainNode.Domain)
					BFSVisit(domainNode) // visit
					domainGraphChan <- domainNode
					// TODO iterate over all certs?
					for _, neighbor := range graph.GetDomainNeighbors(domainNode.Domain) {
						wg.Add(1)
						v("Adding node:", domainNode.Domain, neighbor)
						domainChan <- NewDomainNode(neighbor, domainNode.Depth+1)
					}
				}(domainNode)
			} else {
				wg.Done()
			}
		}
	}()

	// save thread
	done := make(chan bool)
	go func() {
		for {
			domainNode, more := <-domainGraphChan
			if more {
				if !printJSON {
					fmt.Println(domainNode)
				}
			} else {
				done <- true
				return
			}
		}
	}()

	wg.Wait() // wait for querying to finish
	close(domainGraphChan)
	<-done // wait for save to finish
}

// visit each node and get and set its neighbors
// TODO combo mode!
func BFSVisit(node *DomainNode) {
	if ct {
		visitCT(node)
	} else {
		visitTLS(node)
	}
}

// visit nodes by searching certificate transparancy logs
func visitCT(node *DomainNode) {
	node.Status = UNKNOWN
	// get neighbors domains
	/*s, err := QueryDomain(node.Domain, false, false)
	if err != nil {
		v(err)
		return
	}*/
/*
	for i := range s {
		//fmt.Print(s[i].Hash, " ")
		h, err := QueryHash(s[i].Hash)
		if err != nil {
			v(err)
			return
		}
		fmt.Println(h.SerialNumber)
		/*for j := range h.DnsNames {
		    fmt.Println("\t", h.DnsNames[j])
		}*/
//	}

	// lowercase all domains

	// TODO

	// TODO need to refractor so that domaingraph is indexed by cert hash
}

// visit nodes by connecting to them
func visitTLS(node *DomainNode) {
	var certs []*x509.Certificate
	node.Status, certs = getPeerCerts(node.Domain)
	v("num certs:", len(certs))
	if save && len(certs) > 0 {
		// TODO move to own thread to reduce disk io?
		certToPEMFile(certs, path.Join(savePath, node.Domain)+".pem")
	}

	if len(certs) == 0 {
		return
	}

	// TODO iterate over all certs, nedds to also update graph.GetDomainNeighbors() too
	// TODO check for cert already existing before add
	certnode := NewCertNode(certs[0])
	certnode.HTTP = true
	graph.AddCert(certnode)
	v("New cert:", certnode)
	node.VisitedCert = certnode.Fingerprint
}

// gets the certificats found for a given domain
func getPeerCerts(host string) (dStatus domainStatus, certs []*x509.Certificate) {
	addr := net.JoinHostPort(host, port)
	dialer := &net.Dialer{Timeout: timeout}
	dStatus = ERROR

	v("peer certs", host)

	if starttls {
		conn, err := dialer.Dial("tcp", addr)
		dStatus = checkNetErr(err)
		if dStatus != GOOD {
			v(dStatus, host)
			return
		}
		defer conn.Close()
		smtp, err := smtp.NewClient(conn, host)
		if err != nil {
			v(err)
			return
		}
		err = smtp.StartTLS(conf)
		if err != nil {
			v(err)
			return
		}
		connState, ok := smtp.TLSConnectionState()
		if !ok {
			return
		}
		return GOOD, connState.PeerCertificates
	} else {
		conn, err := tls.DialWithDialer(dialer, "tcp", addr, conf)
		dStatus = checkNetErr(err)
		if dStatus != GOOD {
			v(dStatus, host)
			return
		}
		conn.Close()
		connState := conn.ConnectionState()
		return GOOD, connState.PeerCertificates
	}
}

// function to convert certificats to PEM formate
func certToPEMFile(certs []*x509.Certificate, file string) {
	f, err := os.Create(file)
	if err != nil {
		v(err)
		return
	}
	defer f.Close()
	for _, cert := range certs {
		pem.Encode(f, &pem.Block{Type: "CERTIFICATE", Bytes: cert.Raw})
	}
}<|MERGE_RESOLUTION|>--- conflicted
+++ resolved
@@ -45,11 +45,8 @@
 var savePath string
 var details bool
 var printJSON bool
-<<<<<<< HEAD
 var ct bool
-=======
 var ver bool
->>>>>>> 0c8d4fa8
 
 // domain node conection status
 type domainStatus int
@@ -286,18 +283,11 @@
 	}
 	flag.Parse()
 
-<<<<<<< HEAD
-=======
 	if ver {
 		fmt.Printf("Git commit: [%s] %s\n", git_date, git_hash)
 		return
 	}
 
-	if printJSON {
-		// these arguments conflict
-		sortCerts = true
-	}
->>>>>>> 0c8d4fa8
 	if flag.NArg() < 1 {
 		flag.Usage()
 		return
